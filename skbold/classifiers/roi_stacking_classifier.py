# Class to implement a stacking classifier that trains a meta-classifier
# on classifiers trained on different feature sets from different ROIs.

# Author: Lukas Snoek [lukassnoek.github.io]
# Contact: lukassnoek@gmail.com
# License: 3 clause BSD

# Note: this implementation was inspired by the code of S. Rashka
# (http://sebastianraschka.com/Articles/2014_ensemble_classifier.html)

import glob
import numpy as np
import os
import os.path as op
import joblib
<<<<<<< HEAD
from sklearn.externals.joblib import Parallel, delayed
=======
import skbold
from joblib import Parallel, delayed
>>>>>>> 99b532d3
from sklearn.base import BaseEstimator, ClassifierMixin
from sklearn.svm import SVC
from skbold.transformers import RoiIndexer, MeanEuclidean, \
    IncrementalFeatureCombiner
from sklearn.pipeline import Pipeline
from sklearn.preprocessing import StandardScaler
from sklearn.cross_validation import StratifiedKFold
from copy import copy, deepcopy
from sklearn.linear_model import LogisticRegression
from sklearn.metrics import precision_score
from sklearn.grid_search import GridSearchCV
import warnings
from skbold.core import convert2epi

warnings.filterwarnings('ignore')  # hack to turn off UndefinedMetricWarning

roi_dir = op.join(op.dirname(skbold.__file__), 'data', 'ROIs',
                  'harvard_oxford')


class RoiStackingClassifier(BaseEstimator, ClassifierMixin):
    """
    This scikit-learn-style classifier implements a stacking classifier
    that fits a base-classifier on multiple brain-regions separately and
    subsequently trains a meta-classifier on the outputs of the base-
    classifiers on the separate brain-regions.


    Parameters
    ----------
    mvp : mvp-object
        An custom object from the skbold package containing data (X, y)
        and corresponding meta-data (e.g. mask info)
    preproc_pipe : object
        A scikit-learn Pipeline object with desired preprocessing steps
        (e.g. scaling, additional feature selection). Defaults to only
        scaling and univariate-feature-selection by means of highest
        mean-euclidean differences (see
        ``skbold.transformers.mean_euclidean``).
    base_clf : object
        A scikit-learn style classifier (implementing fit(), predict(),
        and predict_proba()), that is able to be used in Pipelines.
    meta_clf : object
        A scikit-learn style classifier.
    mask_type : str
        Can be 'unilateral' or 'bilateral', which will use all masks from
        the corresponding Harvard-Oxford Cortical (lateralized) atlas.
        Alternatively, it may be an absolute path to a directory containing
        a custom set of masks as nifti-files (default: 'unilateral').
    meta_gs : list or ndarray
        Optional parameter-grid over which to perform gridsearch.
    n_cores : int
        Number of CPU-cores on which to perform the fitting procedure
        (here, outer-folds are parallelized).

    Attributes
    ----------
    train_scores : ndarray
        Accuracy-scores per brain region (averaged over outer-folds) on the
        training (fit) phase.
    test_scores : ndarray
        Accuracy-scores per brain region (averaged over outer- and inner-folds)
        on the test phase.
    masks : list of str
        List of absolute paths to found masks.
    stck_train : ndarray
        Array with outputs from base-classifiers fit on train-set.
    stck_test : ndarray
        Array with outputs from base-classifiers generalized to test-set.
    """

    def __init__(self, mvp, preproc_pipe='default', base_clf=None,
                 meta_clf=None,
                 mask_type='unilateral', proba=True, folds=10,
                 meta_fs='univar', meta_gs=None, n_cores=1):

        self.mvp = copy(mvp)
        self.mvp.X = None
        self.n_class = mvp.n_class
        self.mask_type = mask_type
        self.proba = proba
        self.n_cores = n_cores

        if preproc_pipe == 'default':
            scaler = StandardScaler()
            transformer = MeanEuclidean(cutoff=1, normalize=False)
            preproc_pipe = Pipeline([('transformer', transformer),
                                     ('scaler', scaler)])

        if base_clf is None:
            base_clf = SVC(C=1.0, kernel='linear', probability=True,
                           decision_function_shape='ovo')
        self.base_clf = base_clf

        base_pipe = preproc_pipe.steps
        base_pipe.extend([('base_clf', self.base_clf)])
        self.base_pipe = Pipeline(base_pipe)
        self.base_pipes = []

        if meta_clf is None:
            meta_clf = LogisticRegression(multi_class='multinomial',
                                          C=0.1, solver='lbfgs')
        self.meta_fs = meta_fs
        meta_pipe = Pipeline([('selector', meta_fs),
                              ('scaler', scaler),
                              ('meta_clf', meta_clf)])

        if meta_gs is not None:
            params = dict(selector__cutoff=meta_gs)
            meta_pipe = GridSearchCV(meta_pipe, params, error_score=0)

        self.meta_pipe = meta_pipe

        # Glob masks
        if mask_type not in ['unilateral', 'bilateral']:
            # It is assumed that a directory with masks is inputted
            self.masks = glob.glob(op.join(mask_type, '*nii.gz'))
        else:
            mask_dir = op.join(roi_dir, mask_type)
            self.masks = glob.glob(op.join(mask_dir, '*nii.gz'))

        if not self.masks:
            raise ValueError('No masks found in specified directory!')

        if mvp.ref_space == 'epi':

            for i, mask in enumerate(self.masks):

                if op.basename(mask)[0:2] in ['L_', 'R_']:
                    laterality = 'unilateral'
                else:
                    laterality = 'bilateral'

                main_dir = op.dirname(mvp.directory)
                epi_dir = op.join(main_dir, 'epi_masks', laterality)

                if not op.isdir(epi_dir):
                    os.makedirs(epi_dir)

                epi_name = op.basename(mask)[:-7]
                epi_exists = glob.glob(
                    op.join(epi_dir, '*%s*.nii.gz' % epi_name))

                if epi_exists:
                    self.masks[i] = epi_exists[0]
                else:
                    reg_dir = op.join(mvp.directory, 'reg')
                    self.masks[i] = convert2epi(mask, reg_dir, epi_dir)[0]

        self.folds = folds

        # Metrics
        self.train_roi_scores = None
        self.test_roi_scores = None
        self.stack_dir = op.join(op.dirname(mvp.directory), 'stack_dir')

        if not op.isdir(self.stack_dir):
            os.makedirs(self.stack_dir)
        else:
            _ = [os.remove(f) for f in
                 glob.glob(op.join(self.stack_dir, '*.npy'))]

    def _fit_base(self, X, y, n_cores=1):

        nr_folds = range(self.folds)

        Parallel(n_jobs=n_cores, verbose=5)(delayed(
            _fit_base_parallel)(self, X, y, i) for i in nr_folds)

        stacks = sorted(glob.glob(op.join(self.stack_dir, 'features*.npy')))
        stck_train = np.stack([np.load(s) for s in stacks]).mean(axis=0)
        self.stck_train = stck_train.reshape(stck_train.shape[0], -1)
        scores = sorted(glob.glob(op.join(self.stack_dir, 'scores*.npy')))
        self.train_roi_scores = np.stack([np.load(s) for s in scores]).mean(
            axis=0).mean(axis=0)
        self.base_pipes = sorted(glob.glob(op.join(self.stack_dir, 'pipes*')))

    def _fit_meta(self, y):

        if self.meta_fs.__class__ == IncrementalFeatureCombiner:
            if self._is_gridsearch(self.meta_pipe):
                self.meta_pipe.estimator.set_params(
                    selector__scores=self.train_roi_scores)
            else:
                self.meta_pipe.set_params(
                    selector__scores=self.train_roi_scores)

        self.meta_pipe.fit(self.stck_train, y)

        if self._is_gridsearch(self.meta_pipe):
            self.best_roi_idx = self.meta_pipe.best_estimator_.named_steps[
                'selector'].idx_
        else:
            self.best_roi_idx = self.meta_pipe.named_steps['selector'].idx_

    def _predict_base(self, X, y=None):

        n_trials = X.shape[0]
        n_class = self.n_class
        n_masks = len(self.masks)
        n_inner = self.n_inner_cv
        n_outer = self.folds

        if self.proba:
            stck_fts = np.zeros((n_trials, n_class, n_masks, n_outer, n_inner))
        else:
            stck_fts = np.zeros((n_trials, n_masks, n_outer, n_inner))

        scores = np.zeros((n_outer, n_inner, n_masks, n_class))

        for i in range(len(self.base_pipes)):

            if all(isinstance(p, str) for p in self.base_pipes):
                outer_pipe = joblib.load(self.base_pipes[i])
                os.remove(self.base_pipes[i])
            else:
                outer_pipe = self.base_pipes[i]

            for ii, inner_pipe in enumerate(outer_pipe):

                for iii, mask_pipe in enumerate(inner_pipe):

                    pred = mask_pipe.predict(X)
                    scores[i, ii, iii, :] = precision_score(y, pred,
                                                            average=None)

                    if self.proba:
                        stck_fts[:, :, iii, i, ii] = mask_pipe.predict_proba(X)
                    else:
                        stck_fts[:, iii, i, ii] = pred

        self.stck_test = stck_fts.mean(axis=-1).mean(axis=-1)
        self.test_roi_scores = scores.mean(axis=0).mean(axis=0)

    def _predict_meta(self, X, y=None):

        if self.proba:
            shape = self.stck_test.shape
            self.stck_test = self.stck_test.reshape(
                (shape[0], np.prod(shape[1:])))
            meta_pred = self.meta_pipe.predict_proba(self.stck_test)
        else:
            meta_pred = self.meta_pipe.predict(self.stck_test)

        return meta_pred

    def fit(self, X, y):
        """ Fits RoiStackingClassfier.

        Parameters
        ----------
        X : ndarray
            Array of shape = [n_samples, n_features].
        y : list or ndarray of int or float
            List or ndarray with floats/ints corresponding to labels.

        Returns
        -------
        self : object
            RoiStackingClassifier instance with fitted parameters.
        """

        self.n_inner_cv = (y == 0).sum()  # assumes balanced classes
        self._fit_base(X, y, n_cores=self.n_cores)
        self._fit_meta(y)

        return self

    def predict(self, X, y=None):
        """ Predict class given  RoiStackingClassifier.

        Parameters
        ----------
        X : ndarray
            Array of shape = [n_samples, n_features].

        Returns
        -------
        meta_pred : ndarray
            Array with class predictions.
        """

        self._predict_base(X, y=y)
        meta_pred = self._predict_meta(X, y=y)

        return meta_pred

    def score(self, X, y):
        """ Scoring function calculating accuracy given predictions.

        X : ndarray
            Array of shape = [n_samples, n_features]
        y : list or ndarray of int or float
            List or ndarray with floats/ints corresponding to labels.

        Returns
        -------
        score : float
            Accuracy of predictions on the test-set.
        """
        pred = self.predict(X, y)
        if pred.ndim > 1:
            pred = np.argmax(pred, axis=1)

        score = np.mean(pred == y)
        print('Score: %f' % score)
        return score

    def _is_gridsearch(self, pipe):

        if hasattr(pipe, 'estimator'):
            return True
        else:
            return False


def _fit_base_parallel(rsc, X, y, i):
    """ Parallelized fitting function (cannot be method due to the fact
    that joblib is unable to pickle class methods. """

    n_masks = len(rsc.masks)
    n_outer_cv = rsc.folds
    n_masks = len(rsc.masks)
    n_class = rsc.mvp.n_class
    n_trials = X.shape[0]
    n_inner_cv = (y == 0).sum()

    folds = StratifiedKFold(y, n_folds=n_inner_cv, shuffle=True,
                            random_state=(i + 1))

    if rsc.proba:  # trials X masks X nr. classes (proba output)
        stck_fts = np.zeros((n_trials, n_class, n_masks))
    else:  # discrete class output
        stck_fts = np.zeros((n_trials, n_masks))

    scores = np.zeros((n_inner_cv, n_masks, n_class))

    inner_pipes = []
    for ii, fold in enumerate(folds):
        train_idx, test_idx = fold
        X_train, y_train = X[train_idx, :], y[train_idx]
        X_test, y_test = X[test_idx, :], y[test_idx]

        mask_pipes = []
        for iii, mask in enumerate(rsc.masks):
            base_pipe = deepcopy(rsc.base_pipe)
            ri = RoiIndexer(rsc.mvp, mask, mask_threshold=0)
            base_tmp = base_pipe.steps
            base_tmp.insert(0, ('roiindexer', ri))
            base_pipe = Pipeline(base_tmp)
            base_pipe.fit(X_train, y_train)
            pred = base_pipe.predict(X_test)

            if rsc.proba:
                stck_fts[test_idx, :, iii] = base_pipe.predict_proba(X_test)
            else:
                stck_fts[test_idx, iii] = pred

            scores[ii, iii, :] = precision_score(y_test, pred, average=None)
            mask_pipes.append(base_pipe)

        inner_pipes.append(mask_pipes)

    fn = op.join(rsc.stack_dir, 'features_fold_%i.npy' % (i + 1))
    np.save(fn, stck_fts)
    fn = op.join(rsc.stack_dir, 'scores_fold_%i.npy' % (i + 1))
    np.save(fn, scores)
    fn = op.join(rsc.stack_dir, 'pipes_fold_%i.pickle' % (i + 1))
    joblib.dump(inner_pipes, fn, compress=3)<|MERGE_RESOLUTION|>--- conflicted
+++ resolved
@@ -13,12 +13,9 @@
 import os
 import os.path as op
 import joblib
-<<<<<<< HEAD
+
 from sklearn.externals.joblib import Parallel, delayed
-=======
 import skbold
-from joblib import Parallel, delayed
->>>>>>> 99b532d3
 from sklearn.base import BaseEstimator, ClassifierMixin
 from sklearn.svm import SVC
 from skbold.transformers import RoiIndexer, MeanEuclidean, \
