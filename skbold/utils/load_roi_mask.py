# Function to create a mask from a roi from a given atlas.

# Author: Lukas Snoek [lukassnoek.github.io]
# Contact: lukassnoek@gmail.com
# License: 3 clause BSD

from __future__ import division, print_function, absolute_import
import skbold
import os.path as op
import nibabel as nib
import numpy as np
from glob import glob
from .parse_roi_labels import parse_roi_labels
from .roi_globals import available_atlases, other_rois
from ..core import convert2epi

roi_dir = op.join(op.dirname(skbold.__file__), 'data', 'ROIs')


def load_roi_mask(roi_name, atlas_name='HarvardOxford-Cortical',
                  resolution='2mm', lateralized=False, which_hemifield=None,
                  threshold=0, maxprob=False, yeo_conservative=False,
                  reg_dir=None, verbose=False):
    """ Loads a mask (from an atlas).

    Parameters
    ----------
    roi_name : str
        Name of the ROI (as specified in the FSL XML-files)
    atlas_name : str
        Name of the atlas. Choose from: 'HarvardOxford-Cortical',
        'HarvardOxford-Subcortical', 'MNI', 'JHU-labels', 'JHU-tracts',
        'Talairach', 'Yeo2011'.
    resolution : str
        Resolution of the mask/atlas ('1mm' or '2mm')
    lateralized : bool
        Whether to use lateralized masks (only available for Harvard-
        Oxford atlases). If this variable is specified, you have to specify
        which_hemifield too.
    which_hemifield : str
        If lateralized is True, then which hemifield should be used?
    threshold : int
        Threshold for probabilistic masks (everything below this threshold is
        set to zero before creating the mask).
    maxprob : bool
        Whether to select only the voxels that have the highest probability
        of that particular ROI for a given threshold. Setting this option to
        true ensures that each mask has unique voxels (substantially slows
        down the function, though).
    yeo_conservative : bool
        If Yeo2011 atlas is picked, whether the conservative or liberal atlas
        should be used.
<<<<<<< HEAD
    reg_dir : str
        Absolute path to directory with registration info (in FSL format),
        for if you want to automatically warp the mask to native (EPI) space!
=======
    return_path : bool
        Whether to return the path to the ROI/mask or the loaded corresponding
        numpy array.
>>>>>>> d8f9e526

    Returns
    -------
    mask : (list of) numpy-array(s)
        Boolean numpy array(s) indicating the ROI-mask(s).
    """

    if 'Yeo' in atlas_name:
        lateralized = False

    # Trick to parse all the ROIs in a mask!
    if roi_name is 'all':
        # ToDo: make a generator out of this to save memory?

        if atlas_name == 'HarvardOxford-All':
            roi_name = sorted(parse_roi_labels('HarvardOxford-Cortical',
                                               lateralized).keys())
            roi_name2 = sorted(parse_roi_labels('HarvardOxford-Subcortical',
                                                lateralized).keys())
            roi_name.extend(roi_name2)
        else:
            roi_name = sorted(parse_roi_labels(atlas_name,
                                               lateralized=lateralized).keys())
        # If doing all ROIs, no need to look for L/R
        if 'JHU' in atlas_name:
            lateralized = False

    # First time of a (doubtful) use of a recursive function, yay!
    if isinstance(roi_name, list):

        return [load_roi_mask(roi_n, atlas_name, resolution,
                              lateralized, which_hemifield, threshold, maxprob,
                              yeo_conservative, reg_dir)
                for roi_n in roi_name]
    else:
        if verbose:
            print('Trying to load mask: %s' % roi_name)

    # Check compatibility settings
    _check_cfg(roi_name, atlas_name, lateralized, which_hemifield)

    # If roi is just a simple ROI-file, then load it and return it
    if roi_name in other_rois.keys():
<<<<<<< HEAD
        roi = load_nifti_and_check_space(other_rois[roi_name], reg_dir=reg_dir,
                                         return_array=True, mmap=False)
=======

        roi = nib.load(other_rois[roi_name], mmap=False).get_data()
>>>>>>> d8f9e526
        mask = roi > threshold
        return mask

    # Stupid hack to find correct atlas file when filenames vary too much
    lat_str = ''
    if 'HarvardOxford' in atlas_name and lateralized:
        lat_str = 'lateralized'
    elif 'HarvardOxford' in atlas_name and not lateralized:
        lat_str = 'bilateral'

    cons_str = ''
    if 'Yeo' in atlas_name:
        cons_str = 'conservative' if yeo_conservative else 'liberal'

    # Try to find the atlas with wildcards
    atlas = glob(op.join(roi_dir, atlas_name, '*%s*%s*%s.nii.gz' %
                         (lat_str, cons_str, resolution)))

    # Another hack to get the lateralized atlas if queried
    JHU_atlas = 'JHU' in atlas_name
    if lateralized:
        if JHU_atlas and roi_name.split(' ')[-1] not in ['L', 'R']:
            roi_name = roi_name + ' L' if which_hemifield == 'left' else ' R'

        elif not JHU_atlas and roi_name.split(' ')[0] not in ['Left', 'Right']:
            roi_name = '%s %s' % (which_hemifield[0].upper() +
                                  which_hemifield[1:].lower(), roi_name)

    if len(atlas) > 1:
        msg = "Found more than one atlas, namely: %r" % atlas
        raise ValueError(msg)
    elif len(atlas) == 0:
        msg = "Didn't find any atlas at all ..."
        raise ValueError(msg)
    else:
        atlas = atlas[0]

    if 'prob' not in op.basename(atlas) and maxprob:
        print("Setting maxprob to false because it's not "
              "a probabilistic atlas.")
        maxprob = False

    atlas_img = load_nifti_and_check_space(atlas, reg_dir=reg_dir,
                                           return_array=False, mmap=False)

    info_dict = parse_roi_labels(atlas_name, lateralized=lateralized,
                                 debug=False)

    # Trying to find the index corresponding to the roi-name
    try:
        idx = info_dict[roi_name][0]
    except KeyError:  # Hack to check for non-lateralized masks in atlas
        if roi_name.split(' ')[0] in ['Left', 'Right']:
            idx = info_dict[roi_name.split(' ', 1)[1]][0]
        elif roi_name[-1] in ['L', 'R']:
            idx = info_dict[roi_name[:-2]][0]
        else:
            raise KeyError('Mask %s does not exist!' % roi_name)

    if maxprob:
        atlas_loaded = atlas_img.get_data()
        atlas_loaded[atlas_loaded < threshold] = 0
        atlas_maxprob = np.argmax(atlas_loaded, axis=3)
        mask = atlas_maxprob == idx
    else:

        if len(atlas_img.shape) == 3:
            mask = atlas_img.get_data() == idx
        else:
            roi = np.asarray(atlas_img.dataobj[..., idx])
            mask = roi > threshold

    return mask


def _check_cfg(roi_name, atlas_name, lateralized, which_hemifield):

    if roi_name not in other_rois.keys() and atlas_name is None:
        msg = ("Could not find your ROI and you also didn't specify an "
               "atlas in which it could be. Please specify the appropriate"
               " atlas or choose from: %r" % other_rois.keys())
        raise ValueError(msg)

    if atlas_name is not None and atlas_name not in available_atlases:
        msg = ("Could not find your specified atlas! "
               "Please choose from: %r" % available_atlases)
        raise ValueError(msg)

    if lateralized and which_hemifield is None:
        msg = ("You specified a lateralized mask, but you haven't indicated "
               "which hemifield. Please set which_hemifield={'left', 'right}.")
        raise ValueError(msg)


def load_nifti_and_check_space(nifti, reg_dir, return_array=True, **kwargs):

    is_img_file = op.basename(nifti).split('.')[-1] == 'img'

    if is_img_file:
        print('Cannot transform img-type file, skipping ...')

    if reg_dir is not None and not is_img_file:

        nifti = convert2epi(nifti, reg_dir=reg_dir, out_dir=reg_dir,
                            interpolation='nearestneighbour', suffix=None)

    nifti_loaded = nib.load(nifti, **kwargs)

    if return_array:
        return nifti_loaded.get_data()
    else:
        return nifti_loaded<|MERGE_RESOLUTION|>--- conflicted
+++ resolved
@@ -50,15 +50,12 @@
     yeo_conservative : bool
         If Yeo2011 atlas is picked, whether the conservative or liberal atlas
         should be used.
-<<<<<<< HEAD
     reg_dir : str
         Absolute path to directory with registration info (in FSL format),
         for if you want to automatically warp the mask to native (EPI) space!
-=======
     return_path : bool
         Whether to return the path to the ROI/mask or the loaded corresponding
         numpy array.
->>>>>>> d8f9e526
 
     Returns
     -------
@@ -102,13 +99,8 @@
 
     # If roi is just a simple ROI-file, then load it and return it
     if roi_name in other_rois.keys():
-<<<<<<< HEAD
         roi = load_nifti_and_check_space(other_rois[roi_name], reg_dir=reg_dir,
                                          return_array=True, mmap=False)
-=======
-
-        roi = nib.load(other_rois[roi_name], mmap=False).get_data()
->>>>>>> d8f9e526
         mask = roi > threshold
         return mask
 
