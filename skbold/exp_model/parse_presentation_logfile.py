--- conflicted
+++ resolved
@@ -120,12 +120,8 @@
         _ = [df.drop(col, axis=1, inplace=True)
              for col in to_drop if col in df.columns]
 
-<<<<<<< HEAD
-        # Ugly hack to find pulsecode, because some numeric codes are str
-=======
         # Ugly hack to find pulsecode, because some numeric codes are
         # written as str
->>>>>>> 99b532d3
         df['Code'] = df['Code'].astype(str)
         df['Code'] = [np.float(x) if x.isdigit() else x for x in df['Code']]
         pulse_idx = np.where(df['Code'] == self.pulsecode)[0]
