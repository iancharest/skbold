--- conflicted
+++ resolved
@@ -18,11 +18,5 @@
 roidata_path = join(data_path, 'ROIs')
 harvardoxford_path = join(roidata_path, 'harvard_oxford')
 
-<<<<<<< HEAD
 __all__ = ['classifiers', 'core', 'data', 'exp_model',
-           'postproc', 'transformers', 'utils', 'harvardoxford_path']
-=======
-__all__ = ['classifiers', 'core', 'data', 'data2mvp', 'exp_model',
-           'postproc', 'transformers', 'utils', 'harvardoxford_path',
-           'feature_selection']
->>>>>>> 99b532d3
+           'postproc', 'transformers', 'utils', 'harvardoxford_path']